<<<<<<< HEAD
import os
import requests
=======
"""
This module provides a MemoryManager class for managing short-term and long-term memory
in a chatbot system, including caching and retrieval of relevant information.
"""

import os
import logging
<<<<<<< HEAD
from typing import Dict, List
from datetime import datetime, timedelta
=======
>>>>>>> fa07d026fe41eb63d9374cd5987c9eebbb28c44b
from typing import Dict, List
from datetime import datetime, timedelta
<<<<<<< HEAD
import redis
from pymongo import MongoClient
from sklearn.feature_extraction.text import TfidfVectorizer
from sklearn.metrics.pairwise import cosine_similarity
import nltk
from nltk.corpus import stopwords
from nltk.tokenize import word_tokenize

nltk.download("punkt", quiet=True)
nltk.download("stopwords", quiet=True)


class MemoryManager:
=======
>>>>>>> 8e9a31b5

try:
    import redis
except ImportError:
    redis = None
    print("Redis not installed. Please install it using 'pip install redis'")

try:
    from pymongo import MongoClient
except ImportError:
    MongoClient = None
    print("PyMongo not installed. Please install it using 'pip install pymongo'")

try:
    import nltk
    from nltk.corpus import stopwords
    from nltk.tokenize import word_tokenize

    nltk.download("punkt", quiet=True)
    nltk.download("stopwords", quiet=True)
except ImportError:
    nltk = None
    print("NLTK not installed. Please install it using 'pip install nltk'")

try:
    from sklearn.feature_extraction.text import TfidfVectorizer
    from sklearn.metrics.pairwise import cosine_similarity
except ImportError:
    TfidfVectorizer = None
    cosine_similarity = None
    print(
        "Scikit-learn not installed. Please install it using 'pip install scikit-learn'"
    )

logger = logging.getLogger(__name__)


class MemoryManager:
    """
    Manages short-term and long-term memory for a chatbot, including caching and
    retrieval of relevant information.
    """

<<<<<<< HEAD
=======
>>>>>>> fa07d026fe41eb63d9374cd5987c9eebbb28c44b
>>>>>>> 8e9a31b5
    def __init__(self):
        self.api_key = os.getenv("MONGO_DATA_API_KEY")
        self.api_url = "https://ap-southeast-2.aws.data.mongodb-api.com/app/data-oqozfgx/endpoint/data/v1/action/"
        self.headers = {
            "Content-Type": "application/json",
            "Access-Control-Request-Headers": "*",
            "api-key": self.api_key,
        }
        self.database = "chat99"
        self.collection = "long_term_memory"
        self.data_source = "GaryCluster0"

<<<<<<< HEAD
        self.redis_client = self._setup_redis()
        self.mongo_client, self.mongo_db, self.mongo_collection = self._setup_mongodb()
        self.short_term_memory = []
        self.vectorizer = TfidfVectorizer() if TfidfVectorizer else None

=======
<<<<<<< HEAD
        # Redis connection
        redis_host = os.getenv("REDIS_HOST", "real-wren-52199.upstash.io")
        redis_port = int(os.getenv("REDIS_PORT", "6379"))
        redis_password = os.getenv("REDIS_PASSWORD")
        try:
            self.redis_client = redis.Redis(
                host=redis_host,
                port=redis_port,
                password=redis_password,
                ssl=True,
                decode_responses=True,
            )
            self.redis_client.ping()  # Test the connection
        except redis.ConnectionError:
            print("Failed to connect to Redis. Caching will be disabled.")
            self.redis_client = None

        # MongoDB connection
        mongo_uri = os.getenv("MONGO_URI")
        if mongo_uri and "directConnection=true" in mongo_uri:
            mongo_uri = mongo_uri.replace("directConnection=true", "")
            if mongo_uri.endswith("&"):
                mongo_uri = mongo_uri[:-1]

        self.mongo_client = None
        self.mongo_db = None
        self.mongo_collection = None

        if mongo_uri:
            try:
                self.mongo_client = MongoClient(mongo_uri)
                self.mongo_db = self.mongo_client[self.database]
                self.mongo_collection = self.mongo_db[self.collection]
            except Exception as e:
                print(f"Error connecting to MongoDB: {str(e)}")

        # Short-term memory
=======
        self.redis_client = self._setup_redis()
        self.mongo_client, self.mongo_db, self.mongo_collection = self._setup_mongodb()
>>>>>>> fa07d026fe41eb63d9374cd5987c9eebbb28c44b
        self.short_term_memory = []
        self.vectorizer = TfidfVectorizer() if TfidfVectorizer else None

<<<<<<< HEAD
        # TF-IDF Vectorizer for similarity search
        self.vectorizer = TfidfVectorizer()

    def add_to_short_term(self, message: Dict[str, str]):
=======
>>>>>>> 8e9a31b5
    def _setup_redis(self):
        """Set up Redis connection."""
        if not redis:
            return None

        redis_host = os.getenv("REDIS_HOST", "real-wren-52199.upstash.io")
        redis_port = int(os.getenv("REDIS_PORT", "6379"))
        redis_password = os.getenv("REDIS_PASSWORD")
        try:
            redis_client = redis.Redis(
                host=redis_host,
                port=redis_port,
                password=redis_password,
                ssl=True,
                decode_responses=True,
            )
            redis_client.ping()
            return redis_client
        except redis.RedisError as e:
            logger.error(
                "Failed to connect to Redis: %s. Caching will be disabled.", str(e)
            )
            return None

    def _setup_mongodb(self):
        """Set up MongoDB connection."""
        if not MongoClient:
            return None, None, None

        mongo_uri = os.getenv("MONGO_URI")
        if mongo_uri and "directConnection=true" in mongo_uri:
            mongo_uri = mongo_uri.replace("directConnection=true", "")
            if mongo_uri.endswith("&"):
                mongo_uri = mongo_uri[:-1]
<<<<<<< HEAD

        if mongo_uri:
            try:
                mongo_client = MongoClient(mongo_uri)
                mongo_db = mongo_client[self.database]
                mongo_collection = mongo_db[self.collection]
                return mongo_client, mongo_db, mongo_collection
            except Exception as e:
                logger.error("Error connecting to MongoDB: %s", str(e))
        return None, None, None

    def add_to_short_term(self, message: Dict[str, str]):
        """Add a message to short-term memory, removing oldest if limit is reached."""
=======

        if mongo_uri:
            try:
                mongo_client = MongoClient(mongo_uri)
                mongo_db = mongo_client[self.database]
                mongo_collection = mongo_db[self.collection]
                return mongo_client, mongo_db, mongo_collection
            except Exception as e:
                logger.error("Error connecting to MongoDB: %s", str(e))
        return None, None, None

    def add_to_short_term(self, message: Dict[str, str]):
        """Add a message to short-term memory, removing oldest if limit is reached."""
>>>>>>> fa07d026fe41eb63d9374cd5987c9eebbb28c44b
>>>>>>> 8e9a31b5
        self.short_term_memory.append(message)
        if len(self.short_term_memory) > 10:  # Adjust as needed
            self.short_term_memory.pop(0)

    def update_memory(self, user_input: str, response: str):
<<<<<<< HEAD
        """Update both short-term and long-term memory with new interaction."""
=======
<<<<<<< HEAD
=======
        """Update both short-term and long-term memory with new interaction."""
>>>>>>> fa07d026fe41eb63d9374cd5987c9eebbb28c44b
>>>>>>> 8e9a31b5
        self.add_to_short_term({"role": "user", "content": user_input})
        self.add_to_short_term({"role": "assistant", "content": response})

        topic = self._extract_topic(user_input + " " + response)
        summary = self._generate_summary(user_input, response)
        self._update_long_term_memory(topic, summary)

        if self.redis_client:
            try:
                self.redis_client.setex(f"{user_input}_last_response", 3600, response)
            except redis.RedisError as e:
<<<<<<< HEAD
                logger.error("Redis error: %s", str(e))

    def get_relevant_context(self, user_input: str) -> str:
        """Retrieve relevant context based on user input from both short-term and long-term memory."""
=======
<<<<<<< HEAD
                print(f"Redis error: {str(e)}")

    def get_relevant_context(self, user_input: str) -> str:
=======
                logger.error("Redis error: %s", str(e))

    def get_relevant_context(self, user_input: str) -> str:
        """Retrieve relevant context based on user input from both short-term and long-term memory."""
>>>>>>> fa07d026fe41eb63d9374cd5987c9eebbb28c44b
>>>>>>> 8e9a31b5
        relevant_info = []
        key_words = self._extract_key_words(user_input)

        for message in reversed(self.short_term_memory):
            if any(word in message["content"].lower() for word in key_words):
                relevant_info.append(message["content"])

<<<<<<< HEAD
=======
<<<<<<< HEAD
        # Check long-term memory
        try:
            long_term_memories = self._get_long_term_memories(user_input, limit=5)
            for memory in long_term_memories:
                relevant_info.append(
                    f"Topic: {memory.get('topic', 'Unknown')}, Content: {memory.get('summary', 'No summary available')}"
                )
        except Exception as e:
            print(f"Error retrieving long-term memories: {str(e)}")

        # If asked about previous discussions, provide a recap
=======
>>>>>>> 8e9a31b5
        try:
            long_term_memories = self._get_long_term_memories(user_input, limit=5)
            for memory in long_term_memories:
                topic = memory.get("topic", "Unknown")
                summary = memory.get("summary", "No summary available")
                relevant_info.append(f"Topic: {topic}, Content: {summary}")
        except Exception as e:
            logger.error("Error retrieving long-term memories: %s", str(e))

<<<<<<< HEAD
=======
>>>>>>> fa07d026fe41eb63d9374cd5987c9eebbb28c44b
>>>>>>> 8e9a31b5
        if any(
            phrase in user_input.lower()
            for phrase in [
                "what else",
                "what have we discussed",
                "what did we talk about",
            ]
        ):
            recap = self._generate_conversation_recap()
            relevant_info.append(f"Conversation Recap: {recap}")

        return ". ".join(relevant_info)

    def get_cached_response(self, user_input: str) -> str:
<<<<<<< HEAD
        """Retrieve cached response for the given user input."""
=======
<<<<<<< HEAD
=======
        """Retrieve cached response for the given user input."""
>>>>>>> fa07d026fe41eb63d9374cd5987c9eebbb28c44b
>>>>>>> 8e9a31b5
        if self.redis_client:
            try:
                return self.redis_client.get(f"{user_input}_last_response") or ""
            except redis.RedisError as e:
<<<<<<< HEAD
                logger.error("Redis error: %s", str(e))
        return ""

    def determine_complexity(self, user_input: str) -> str:
        """Determine the complexity of the user input."""
=======
<<<<<<< HEAD
                print(f"Redis error: {str(e)}")
        return ""

    def determine_complexity(self, user_input: str) -> str:
=======
                logger.error("Redis error: %s", str(e))
        return ""

    def determine_complexity(self, user_input: str) -> str:
        """Determine the complexity of the user input."""
>>>>>>> fa07d026fe41eb63d9374cd5987c9eebbb28c44b
>>>>>>> 8e9a31b5
        word_count = len(user_input.split())
        if word_count > 50 or any(
            word in user_input.lower() for word in ["complex", "difficult", "advanced"]
        ):
            return "high"
        elif word_count > 20:
            return "mid"
        else:
            return "low"

    def _extract_key_words(self, text: str) -> List[str]:
<<<<<<< HEAD
=======
<<<<<<< HEAD
=======
>>>>>>> 8e9a31b5
        """Extract key words from the given text, removing stop words."""
        if not nltk:
            return text.lower().split()

<<<<<<< HEAD
=======
>>>>>>> fa07d026fe41eb63d9374cd5987c9eebbb28c44b
>>>>>>> 8e9a31b5
        stop_words = set(stopwords.words("english"))
        word_tokens = word_tokenize(text.lower())
        return [
            word for word in word_tokens if word not in stop_words and word.isalnum()
        ]

<<<<<<< HEAD
=======
<<<<<<< HEAD
    def _update_long_term_memory(self, topic: str, summary: str):
        if self.mongo_collection:
            try:
                self.mongo_collection.insert_one(
                    {
                        "topic": topic,
                        "summary": summary,
                        "timestamp": datetime.now(),
                        "relevance": 1.0,
                    }
                )
            except Exception as e:
                print(f"Error updating long-term memory: {str(e)}")

    def _get_long_term_memories(self, query: str, limit: int = 5) -> List[Dict]:
        if not self.mongo_collection:
=======
>>>>>>> 8e9a31b5
    def _get_long_term_memories(self, query: str, limit: int = 5) -> List[Dict]:
        """Retrieve relevant long-term memories based on the query."""
        if self.mongo_collection is None or self.vectorizer is None:
            logger.error("MongoDB collection or vectorizer is not initialized")
            return []

        try:
            all_memories = list(self.mongo_collection.find().sort("timestamp", -1).limit(100))

            if not all_memories:
                return []

            memory_texts = [f"{m.get('topic', '')} {m.get('summary', '')}" for m in all_memories]
            query_vector = self.vectorizer.fit_transform([query])
            memory_vectors = self.vectorizer.transform(memory_texts)

            similarities = cosine_similarity(query_vector, memory_vectors).flatten()
            top_indices = similarities.argsort()[-limit:][::-1]

            return [all_memories[i] for i in top_indices]
        except Exception as e:
            logger.error("Error retrieving long-term memories: %s", str(e))
            return []

    try:
        self.mongo_collection.insert_one(
            {
                "topic": topic,
                "summary": summary,
                "timestamp": datetime.now(),
                "relevance": 1.0,
            }
        )
    except Exception as e:
        logger.error("Error updating long-term memory: %s", str(e))

    def _get_long_term_memories(self, query: str, limit: int = 5) -> List[Dict]:
        """Retrieve relevant long-term memories based on the query."""
        if self.mongo_collection is None or self.vectorizer is None:
<<<<<<< HEAD
=======
>>>>>>> fa07d026fe41eb63d9374cd5987c9eebbb28c44b
>>>>>>> 8e9a31b5
            return []

        try:
            all_memories = list(
                self.mongo_collection.find().sort("timestamp", -1).limit(100)
            )

            if not all_memories:
                return []

            memory_texts = [
                f"{m.get('topic', '')} {m.get('summary', '')}" for m in all_memories
            ]
            query_vector = self.vectorizer.fit_transform([query])
            memory_vectors = self.vectorizer.transform(memory_texts)

            similarities = cosine_similarity(query_vector, memory_vectors).flatten()
            top_indices = similarities.argsort()[-limit:][::-1]

            return [all_memories[i] for i in top_indices]
        except Exception as e:
<<<<<<< HEAD
=======
<<<<<<< HEAD
            print(f"Error retrieving long-term memories: {str(e)}")
            return []

    def _extract_topic(self, text: str) -> str:
        # Simple topic extraction, can be improved with more sophisticated NLP
=======
>>>>>>> 8e9a31b5
            logger.error(f"Error retrieving long-term memories: {str(e)}")
            return []

    def _extract_topic(self, text: str) -> str:
        """Extract a topic from the given text."""
<<<<<<< HEAD
=======
>>>>>>> fa07d026fe41eb63d9374cd5987c9eebbb28c44b
>>>>>>> 8e9a31b5
        words = self._extract_key_words(text)
        return " ".join(words[:3])  # Use top 3 keywords as topic

    def _generate_summary(self, user_input: str, response: str) -> str:
<<<<<<< HEAD
=======
<<<<<<< HEAD
        # Simple summary generation, can be improved
        combined = user_input + " " + response
        return combined[:200] + "..." if len(combined) > 200 else combined

    def _generate_conversation_recap(self):
=======
>>>>>>> 8e9a31b5
        """Generate a summary of the user input and response."""
        combined = user_input + " " + response
        return combined[:200] + "..." if len(combined) > 200 else combined

    def _generate_conversation_recap(self) -> str:
        """Generate a recap of the conversation topics."""
<<<<<<< HEAD
=======
>>>>>>> fa07d026fe41eb63d9374cd5987c9eebbb28c44b
>>>>>>> 8e9a31b5
        topics = set()
        for memory in self.short_term_memory + self._get_long_term_memories(
            "", limit=10
        ):
            topics.add(memory.get("topic", ""))
        return f"We've discussed these topics: {', '.join(topics)}"

    def cleanup_memory(self):
<<<<<<< HEAD
        """Clean up old memories from long-term storage."""
=======
<<<<<<< HEAD
=======
        """Clean up old memories from long-term storage."""
>>>>>>> fa07d026fe41eb63d9374cd5987c9eebbb28c44b
>>>>>>> 8e9a31b5
        if self.mongo_collection:
            try:
                cutoff_date = datetime.now() - timedelta(days=30)  # Adjust as needed
                self.mongo_collection.delete_many({"timestamp": {"$lt": cutoff_date}})
            except Exception as e:
<<<<<<< HEAD
                logger.error("Error cleaning up memory: %s", str(e))
=======
<<<<<<< HEAD
                print(f"Error cleaning up memory: {str(e)}")
=======
                logger.error("Error cleaning up memory: %s", str(e))
>>>>>>> fa07d026fe41eb63d9374cd5987c9eebbb28c44b
>>>>>>> 8e9a31b5


memory_manager = MemoryManager()
def _update_long_term_memory(self, topic: str, summary: str):
        """Update long-term memory with new topic and summary."""
        if self.mongo_collection:
            try:
                self.mongo_collection.insert_one({
                    "topic": topic,
                    "summary": summary,
                    "timestamp": datetime.now(),
                    "relevance": 1.0,
                })
            except Exception as e:
                logger.error("Error updating long-term memory: %s", str(e))

    def _get_long_term_memories(self, query: str, limit: int = 5) -> List[Dict]:
        """Retrieve relevant long-term memories based on the query."""
        if self.mongo_collection is None or self.vectorizer is None:
            logger.error("MongoDB collection or vectorizer is not initialized")
            return []

        try:
            all_memories = list(self.mongo_collection.find().sort("timestamp", -1).limit(100))

            if not all_memories:
                return []

            memory_texts = [f"{m.get('topic', '')} {m.get('summary', '')}" for m in all_memories]
            query_vector = self.vectorizer.fit_transform([query])
            memory_vectors = self.vectorizer.transform(memory_texts)

            similarities = cosine_similarity(query_vector, memory_vectors).flatten()
            top_indices = similarities.argsort()[-limit:][::-1]

            return [all_memories[i] for i in top_indices]
        except Exception as e:
            logger.error("Error retrieving long-term memories: %s", str(e))
            return []
        """Retrieve relevant long-term memories based on the query."""
        if self.mongo_collection is None or self.vectorizer is None:
            logger.error("MongoDB collection or vectorizer is not initialized")
            return []

        try:
            all_memories = list(self.mongo_collection.find().sort("timestamp", -1).limit(100))

            if not all_memories:
                return []

            memory_texts = [f"{m.get('topic', '')} {m.get('summary', '')}" for m in all_memories]
            query_vector = self.vectorizer.fit_transform([query])
            memory_vectors = self.vectorizer.transform(memory_texts)

            similarities = cosine_similarity(query_vector, memory_vectors).flatten()
            top_indices = similarities.argsort()[-limit:][::-1]

            return [all_memories[i] for i in top_indices]
        except Exception as e:
            logger.error("Error retrieving long-term memories: %s", str(e))
            return []<|MERGE_RESOLUTION|>--- conflicted
+++ resolved
@@ -1,7 +1,3 @@
-<<<<<<< HEAD
-import os
-import requests
-=======
 """
 This module provides a MemoryManager class for managing short-term and long-term memory
 in a chatbot system, including caching and retrieval of relevant information.
@@ -9,29 +5,8 @@
 
 import os
 import logging
-<<<<<<< HEAD
 from typing import Dict, List
 from datetime import datetime, timedelta
-=======
->>>>>>> fa07d026fe41eb63d9374cd5987c9eebbb28c44b
-from typing import Dict, List
-from datetime import datetime, timedelta
-<<<<<<< HEAD
-import redis
-from pymongo import MongoClient
-from sklearn.feature_extraction.text import TfidfVectorizer
-from sklearn.metrics.pairwise import cosine_similarity
-import nltk
-from nltk.corpus import stopwords
-from nltk.tokenize import word_tokenize
-
-nltk.download("punkt", quiet=True)
-nltk.download("stopwords", quiet=True)
-
-
-class MemoryManager:
-=======
->>>>>>> 8e9a31b5
 
 try:
     import redis
@@ -75,10 +50,6 @@
     retrieval of relevant information.
     """
 
-<<<<<<< HEAD
-=======
->>>>>>> fa07d026fe41eb63d9374cd5987c9eebbb28c44b
->>>>>>> 8e9a31b5
     def __init__(self):
         self.api_key = os.getenv("MONGO_DATA_API_KEY")
         self.api_url = "https://ap-southeast-2.aws.data.mongodb-api.com/app/data-oqozfgx/endpoint/data/v1/action/"
@@ -91,65 +62,11 @@
         self.collection = "long_term_memory"
         self.data_source = "GaryCluster0"
 
-<<<<<<< HEAD
         self.redis_client = self._setup_redis()
         self.mongo_client, self.mongo_db, self.mongo_collection = self._setup_mongodb()
         self.short_term_memory = []
         self.vectorizer = TfidfVectorizer() if TfidfVectorizer else None
 
-=======
-<<<<<<< HEAD
-        # Redis connection
-        redis_host = os.getenv("REDIS_HOST", "real-wren-52199.upstash.io")
-        redis_port = int(os.getenv("REDIS_PORT", "6379"))
-        redis_password = os.getenv("REDIS_PASSWORD")
-        try:
-            self.redis_client = redis.Redis(
-                host=redis_host,
-                port=redis_port,
-                password=redis_password,
-                ssl=True,
-                decode_responses=True,
-            )
-            self.redis_client.ping()  # Test the connection
-        except redis.ConnectionError:
-            print("Failed to connect to Redis. Caching will be disabled.")
-            self.redis_client = None
-
-        # MongoDB connection
-        mongo_uri = os.getenv("MONGO_URI")
-        if mongo_uri and "directConnection=true" in mongo_uri:
-            mongo_uri = mongo_uri.replace("directConnection=true", "")
-            if mongo_uri.endswith("&"):
-                mongo_uri = mongo_uri[:-1]
-
-        self.mongo_client = None
-        self.mongo_db = None
-        self.mongo_collection = None
-
-        if mongo_uri:
-            try:
-                self.mongo_client = MongoClient(mongo_uri)
-                self.mongo_db = self.mongo_client[self.database]
-                self.mongo_collection = self.mongo_db[self.collection]
-            except Exception as e:
-                print(f"Error connecting to MongoDB: {str(e)}")
-
-        # Short-term memory
-=======
-        self.redis_client = self._setup_redis()
-        self.mongo_client, self.mongo_db, self.mongo_collection = self._setup_mongodb()
->>>>>>> fa07d026fe41eb63d9374cd5987c9eebbb28c44b
-        self.short_term_memory = []
-        self.vectorizer = TfidfVectorizer() if TfidfVectorizer else None
-
-<<<<<<< HEAD
-        # TF-IDF Vectorizer for similarity search
-        self.vectorizer = TfidfVectorizer()
-
-    def add_to_short_term(self, message: Dict[str, str]):
-=======
->>>>>>> 8e9a31b5
     def _setup_redis(self):
         """Set up Redis connection."""
         if not redis:
@@ -184,7 +101,6 @@
             mongo_uri = mongo_uri.replace("directConnection=true", "")
             if mongo_uri.endswith("&"):
                 mongo_uri = mongo_uri[:-1]
-<<<<<<< HEAD
 
         if mongo_uri:
             try:
@@ -198,35 +114,13 @@
 
     def add_to_short_term(self, message: Dict[str, str]):
         """Add a message to short-term memory, removing oldest if limit is reached."""
-=======
-
-        if mongo_uri:
-            try:
-                mongo_client = MongoClient(mongo_uri)
-                mongo_db = mongo_client[self.database]
-                mongo_collection = mongo_db[self.collection]
-                return mongo_client, mongo_db, mongo_collection
-            except Exception as e:
-                logger.error("Error connecting to MongoDB: %s", str(e))
-        return None, None, None
-
-    def add_to_short_term(self, message: Dict[str, str]):
-        """Add a message to short-term memory, removing oldest if limit is reached."""
->>>>>>> fa07d026fe41eb63d9374cd5987c9eebbb28c44b
->>>>>>> 8e9a31b5
         self.short_term_memory.append(message)
         if len(self.short_term_memory) > 10:  # Adjust as needed
+        if len(self.short_term_memory) > 10:  # Adjust as needed
             self.short_term_memory.pop(0)
 
     def update_memory(self, user_input: str, response: str):
-<<<<<<< HEAD
         """Update both short-term and long-term memory with new interaction."""
-=======
-<<<<<<< HEAD
-=======
-        """Update both short-term and long-term memory with new interaction."""
->>>>>>> fa07d026fe41eb63d9374cd5987c9eebbb28c44b
->>>>>>> 8e9a31b5
         self.add_to_short_term({"role": "user", "content": user_input})
         self.add_to_short_term({"role": "assistant", "content": response})
 
@@ -238,23 +132,10 @@
             try:
                 self.redis_client.setex(f"{user_input}_last_response", 3600, response)
             except redis.RedisError as e:
-<<<<<<< HEAD
                 logger.error("Redis error: %s", str(e))
 
     def get_relevant_context(self, user_input: str) -> str:
         """Retrieve relevant context based on user input from both short-term and long-term memory."""
-=======
-<<<<<<< HEAD
-                print(f"Redis error: {str(e)}")
-
-    def get_relevant_context(self, user_input: str) -> str:
-=======
-                logger.error("Redis error: %s", str(e))
-
-    def get_relevant_context(self, user_input: str) -> str:
-        """Retrieve relevant context based on user input from both short-term and long-term memory."""
->>>>>>> fa07d026fe41eb63d9374cd5987c9eebbb28c44b
->>>>>>> 8e9a31b5
         relevant_info = []
         key_words = self._extract_key_words(user_input)
 
@@ -262,22 +143,6 @@
             if any(word in message["content"].lower() for word in key_words):
                 relevant_info.append(message["content"])
 
-<<<<<<< HEAD
-=======
-<<<<<<< HEAD
-        # Check long-term memory
-        try:
-            long_term_memories = self._get_long_term_memories(user_input, limit=5)
-            for memory in long_term_memories:
-                relevant_info.append(
-                    f"Topic: {memory.get('topic', 'Unknown')}, Content: {memory.get('summary', 'No summary available')}"
-                )
-        except Exception as e:
-            print(f"Error retrieving long-term memories: {str(e)}")
-
-        # If asked about previous discussions, provide a recap
-=======
->>>>>>> 8e9a31b5
         try:
             long_term_memories = self._get_long_term_memories(user_input, limit=5)
             for memory in long_term_memories:
@@ -287,10 +152,6 @@
         except Exception as e:
             logger.error("Error retrieving long-term memories: %s", str(e))
 
-<<<<<<< HEAD
-=======
->>>>>>> fa07d026fe41eb63d9374cd5987c9eebbb28c44b
->>>>>>> 8e9a31b5
         if any(
             phrase in user_input.lower()
             for phrase in [
@@ -305,39 +166,20 @@
         return ". ".join(relevant_info)
 
     def get_cached_response(self, user_input: str) -> str:
-<<<<<<< HEAD
         """Retrieve cached response for the given user input."""
-=======
-<<<<<<< HEAD
-=======
-        """Retrieve cached response for the given user input."""
->>>>>>> fa07d026fe41eb63d9374cd5987c9eebbb28c44b
->>>>>>> 8e9a31b5
         if self.redis_client:
             try:
                 return self.redis_client.get(f"{user_input}_last_response") or ""
             except redis.RedisError as e:
-<<<<<<< HEAD
                 logger.error("Redis error: %s", str(e))
         return ""
 
     def determine_complexity(self, user_input: str) -> str:
         """Determine the complexity of the user input."""
-=======
-<<<<<<< HEAD
-                print(f"Redis error: {str(e)}")
-        return ""
-
-    def determine_complexity(self, user_input: str) -> str:
-=======
-                logger.error("Redis error: %s", str(e))
-        return ""
-
-    def determine_complexity(self, user_input: str) -> str:
-        """Determine the complexity of the user input."""
->>>>>>> fa07d026fe41eb63d9374cd5987c9eebbb28c44b
->>>>>>> 8e9a31b5
         word_count = len(user_input.split())
+        if word_count > 50 or any(
+            word in user_input.lower() for word in ["complex", "difficult", "advanced"]
+        ):
         if word_count > 50 or any(
             word in user_input.lower() for word in ["complex", "difficult", "advanced"]
         ):
@@ -348,46 +190,16 @@
             return "low"
 
     def _extract_key_words(self, text: str) -> List[str]:
-<<<<<<< HEAD
-=======
-<<<<<<< HEAD
-=======
->>>>>>> 8e9a31b5
         """Extract key words from the given text, removing stop words."""
         if not nltk:
             return text.lower().split()
 
-<<<<<<< HEAD
-=======
->>>>>>> fa07d026fe41eb63d9374cd5987c9eebbb28c44b
->>>>>>> 8e9a31b5
         stop_words = set(stopwords.words("english"))
         word_tokens = word_tokenize(text.lower())
         return [
             word for word in word_tokens if word not in stop_words and word.isalnum()
         ]
 
-<<<<<<< HEAD
-=======
-<<<<<<< HEAD
-    def _update_long_term_memory(self, topic: str, summary: str):
-        if self.mongo_collection:
-            try:
-                self.mongo_collection.insert_one(
-                    {
-                        "topic": topic,
-                        "summary": summary,
-                        "timestamp": datetime.now(),
-                        "relevance": 1.0,
-                    }
-                )
-            except Exception as e:
-                print(f"Error updating long-term memory: {str(e)}")
-
-    def _get_long_term_memories(self, query: str, limit: int = 5) -> List[Dict]:
-        if not self.mongo_collection:
-=======
->>>>>>> 8e9a31b5
     def _get_long_term_memories(self, query: str, limit: int = 5) -> List[Dict]:
         """Retrieve relevant long-term memories based on the query."""
         if self.mongo_collection is None or self.vectorizer is None:
@@ -427,10 +239,6 @@
     def _get_long_term_memories(self, query: str, limit: int = 5) -> List[Dict]:
         """Retrieve relevant long-term memories based on the query."""
         if self.mongo_collection is None or self.vectorizer is None:
-<<<<<<< HEAD
-=======
->>>>>>> fa07d026fe41eb63d9374cd5987c9eebbb28c44b
->>>>>>> 8e9a31b5
             return []
 
         try:
@@ -452,49 +260,21 @@
 
             return [all_memories[i] for i in top_indices]
         except Exception as e:
-<<<<<<< HEAD
-=======
-<<<<<<< HEAD
-            print(f"Error retrieving long-term memories: {str(e)}")
-            return []
-
-    def _extract_topic(self, text: str) -> str:
-        # Simple topic extraction, can be improved with more sophisticated NLP
-=======
->>>>>>> 8e9a31b5
             logger.error(f"Error retrieving long-term memories: {str(e)}")
             return []
 
     def _extract_topic(self, text: str) -> str:
         """Extract a topic from the given text."""
-<<<<<<< HEAD
-=======
->>>>>>> fa07d026fe41eb63d9374cd5987c9eebbb28c44b
->>>>>>> 8e9a31b5
         words = self._extract_key_words(text)
         return " ".join(words[:3])  # Use top 3 keywords as topic
 
     def _generate_summary(self, user_input: str, response: str) -> str:
-<<<<<<< HEAD
-=======
-<<<<<<< HEAD
-        # Simple summary generation, can be improved
-        combined = user_input + " " + response
-        return combined[:200] + "..." if len(combined) > 200 else combined
-
-    def _generate_conversation_recap(self):
-=======
->>>>>>> 8e9a31b5
         """Generate a summary of the user input and response."""
         combined = user_input + " " + response
         return combined[:200] + "..." if len(combined) > 200 else combined
 
     def _generate_conversation_recap(self) -> str:
         """Generate a recap of the conversation topics."""
-<<<<<<< HEAD
-=======
->>>>>>> fa07d026fe41eb63d9374cd5987c9eebbb28c44b
->>>>>>> 8e9a31b5
         topics = set()
         for memory in self.short_term_memory + self._get_long_term_memories(
             "", limit=10
@@ -503,28 +283,13 @@
         return f"We've discussed these topics: {', '.join(topics)}"
 
     def cleanup_memory(self):
-<<<<<<< HEAD
         """Clean up old memories from long-term storage."""
-=======
-<<<<<<< HEAD
-=======
-        """Clean up old memories from long-term storage."""
->>>>>>> fa07d026fe41eb63d9374cd5987c9eebbb28c44b
->>>>>>> 8e9a31b5
         if self.mongo_collection:
             try:
                 cutoff_date = datetime.now() - timedelta(days=30)  # Adjust as needed
                 self.mongo_collection.delete_many({"timestamp": {"$lt": cutoff_date}})
             except Exception as e:
-<<<<<<< HEAD
                 logger.error("Error cleaning up memory: %s", str(e))
-=======
-<<<<<<< HEAD
-                print(f"Error cleaning up memory: {str(e)}")
-=======
-                logger.error("Error cleaning up memory: %s", str(e))
->>>>>>> fa07d026fe41eb63d9374cd5987c9eebbb28c44b
->>>>>>> 8e9a31b5
 
 
 memory_manager = MemoryManager()
