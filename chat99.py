--- conflicted
+++ resolved
@@ -10,23 +10,25 @@
 import os
 import logging
 from typing import List, Dict, Optional
-from dotenv import load_dotenv
-from anthropic import Anthropic, APIError as AnthropicAPIError, RateLimitError as AnthropicRateLimitError
-from groq import Groq
-<<<<<<< HEAD
-from groq import APIError as GroqAPIError, RateLimitError as GroqRateLimitError
-=======
-from groq.errors import APIError as GroqAPIError, RateLimitError as GroqRateLimitError
->>>>>>> 184b671e
-from rich.console import Console
-from advanced_router import advanced_router
+
 try:
+    import nltk
+    from dotenv import load_dotenv
+    from anthropic import (
+        Anthropic,
+        APIError as AnthropicAPIError,
+        RateLimitError as AnthropicRateLimitError
+    )
+    from groq import Groq, APIError as GroqAPIError, RateLimitError as GroqRateLimitError
+    from rich.console import Console
+    from advanced_router import advanced_router
     from memory_manager import MemoryManager
-except ImportError as import_error:
-    print("Error importing 'memory_manager':", str(import_error))
+    from search import perform_search
+    from rag import retrieve_relevant_info
+except ImportError as e:
+    print(f"Error importing required modules: {str(e)}")
+    print("Please make sure all required packages are installed.")
     raise
-from search import perform_search
-from rag import retrieve_relevant_info
 
 # Load environment variables
 load_dotenv()
@@ -34,12 +36,28 @@
 # Set up logging
 logging.basicConfig(
     level=logging.INFO,
-    format="%(asctime)s - %(name)s - %(levelname)s - %(message)s")
+    format="%(asctime)s - %(name)s - %(levelname)s - %(message)s"
+)
 
 logger = logging.getLogger(__name__)
 
 # Set up Rich console
 console = Console()
+
+# Download NLTK data
+def download_nltk_data():
+    """Download required NLTK data."""
+    try:
+        nltk.download('punkt')
+        nltk.download('averaged_perceptron_tagger')
+        nltk.download('maxent_ne_chunker')
+        nltk.download('words')
+    except Exception as e:
+        logger.error("Error downloading NLTK data: %s", str(e))
+        raise
+
+# Initialize NLTK data
+download_nltk_data()
 
 # Initialize MemoryManager
 memory_manager = MemoryManager()
@@ -119,18 +137,24 @@
 
         return generated_response
 
-    except (AnthropicAPIError, GroqAPIError) as api_error:
-        logger.error("API Error: %s", str(api_error))
-        return "I'm sorry, but I encountered an error while processing your request. Please try again later."
     except (AnthropicRateLimitError, GroqRateLimitError) as rate_limit_error:
         logger.error("Rate limit error: %s", str(rate_limit_error))
-        return "I apologize, but we've reached our API rate limit. Please try again in a moment."
-    except ValueError as value_error:
-        logger.error("Value error: %s", str(value_error))
-        return "I encountered an issue with the specified parameters. Please try again or contact support."
+        return (
+            "I apologize, but we've reached our API rate limit. "
+            "Please try again in a moment."
+        )
+    except (AnthropicAPIError, GroqAPIError, ValueError) as error:
+        logger.error("API or Value Error: %s", str(error))
+        return (
+            "I'm sorry, but I encountered an error while processing your request. "
+            "Please try again later."
+        )
     except Exception as e:
         logger.error("Unexpected error in generate_response: %s", str(e))
-        return "An unexpected error occurred. Please try again or contact support if the issue persists."
+        return (
+            "An unexpected error occurred. Please try again or contact support "
+            "if the issue persists."
+        )
 
 def get_strategy_instruction(strategy: str) -> str:
     """
@@ -150,13 +174,16 @@
             "consider relevant information, and explain your thought process clearly."
         ),
         "direct_answer": (
-            "Provide a concise, direct answer to the question without unnecessary elaboration."
+            "Provide a concise, direct answer to the question "
+            "without unnecessary elaboration."
         ),
         "boolean_with_explanation": (
-            "Start with a clear Yes or No, then provide a brief explanation for your answer."
+            "Start with a clear Yes or No, then provide a brief explanation "
+            "for your answer."
         ),
         "open_discussion": (
-            "Engage in an open-ended discussion, providing insights and asking follow-up questions."
+            "Engage in an open-ended discussion, providing insights "
+            "and asking follow-up questions."
         ),
     }
     return strategies.get(
@@ -217,7 +244,11 @@
     console.print("\n[bold]Chat Summary:[/bold]")
     for entry in chat_history:
         role = entry["role"]
-        content = entry["content"][:50] + "..." if len(entry["content"]) > 50 else entry["content"]
+        content = (
+            entry["content"][:50] + "..."
+            if len(entry["content"]) > 50
+            else entry["content"]
+        )
         if role == "user":
             console.print(f"[blue]User:[/blue] {content}")
         else:
@@ -227,15 +258,22 @@
     """
     Main function to run the Chat99 assistant.
     """
-    console.print("[bold]Welcome to Chat99! Type 'exit' to end the conversation, or 'summary' to see chat history.[/bold]")
+    console.print(
+        "[bold]Welcome to Chat99! Type 'exit' to end the conversation, "
+        "or 'summary' to see chat history.[/bold]"
+    )
     chat_history: List[Dict[str, str]] = []
 
     while True:
         user_message = console.input("[bold blue]You:[/bold blue] ")
+        
         if user_message.lower() == "exit":
-            console.print("[bold green]Chat99:[/bold green] Goodbye! It was nice chatting with you.")
+            console.print(
+                "[bold green]Chat99:[/bold green] Goodbye! "
+                "It was nice chatting with you."
+            )
             break
-        elif user_message.lower() == "summary":
+        if user_message.lower() == "summary":
             display_chat_summary(chat_history)
             continue
 
